var MathUtil = require('../util/math-util');

var Mouse = function (runtime) {
    this._x = 0;
    this._y = 0;
    this._isDown = false;
    /**
     * Reference to the owning Runtime.
     * Can be used, for example, to activate hats.
     * @type{!Runtime}
     */
    this.runtime = runtime;
};

<<<<<<< HEAD
/**
 * Activate "event_whenthisspriteclicked" hats if needed.
 * @param  {number} x X position to be sent to the renderer.
 * @param  {number} y Y position to be sent to the renderer.
 * @private
 */
=======
Mouse.prototype.postData = function (data) {
    if (data.x) {
        this._x = data.x - (data.canvasWidth / 2);
    }
    if (data.y) {
        this._y = data.y - (data.canvasHeight / 2);
    }
    if (typeof data.isDown !== 'undefined') {
        this._isDown = data.isDown;
        if (this._isDown) {
            this._activateClickHats(data.x, data.y);
        }
    }
};

>>>>>>> 595be5c1
Mouse.prototype._activateClickHats = function (x, y) {
    if (this.runtime.renderer) {
        var drawableID = this.runtime.renderer.pick(x, y);
        for (var i = 0; i < this.runtime.targets.length; i++) {
            var target = this.runtime.targets[i];
            if (target.hasOwnProperty('drawableID') &&
                target.drawableID === drawableID) {
                this.runtime.startHats('event_whenthisspriteclicked',
                    null, target);
                return;
            }
        }
    }
};

/**
 * Mouse DOM event handler.
 * @param  {object} data Data from DOM event.
 */
Mouse.prototype.postData = function(data) {
    if (data.x) {
        this._x = data.x - data.canvasWidth / 2;
    }
    if (data.y) {
        this._y = data.y - data.canvasHeight / 2;
    }
    if (typeof data.isDown !== 'undefined') {
        this._isDown = data.isDown;
        if (this._isDown) {
            this._activateClickHats(data.x, data.y);
        }
    }
};

/**
 * Get the X position of the mouse.
 * @return {number} Clamped X position of the mouse cursor.
 */
Mouse.prototype.getX = function () {
    return MathUtil.clamp(this._x, -240, 240);
};

/**
 * Get the Y position of the mouse.
 * @return {number} Clamped Y position of the mouse cursor.
 */
Mouse.prototype.getY = function () {
    return MathUtil.clamp(-this._y, -180, 180);
};

/**
 * Get the down state of the mouse.
 * @return {boolean} Is the mouse down?
 */
Mouse.prototype.getIsDown = function () {
    return this._isDown;
};

module.exports = Mouse;<|MERGE_RESOLUTION|>--- conflicted
+++ resolved
@@ -12,30 +12,12 @@
     this.runtime = runtime;
 };
 
-<<<<<<< HEAD
 /**
  * Activate "event_whenthisspriteclicked" hats if needed.
  * @param  {number} x X position to be sent to the renderer.
  * @param  {number} y Y position to be sent to the renderer.
  * @private
  */
-=======
-Mouse.prototype.postData = function (data) {
-    if (data.x) {
-        this._x = data.x - (data.canvasWidth / 2);
-    }
-    if (data.y) {
-        this._y = data.y - (data.canvasHeight / 2);
-    }
-    if (typeof data.isDown !== 'undefined') {
-        this._isDown = data.isDown;
-        if (this._isDown) {
-            this._activateClickHats(data.x, data.y);
-        }
-    }
-};
-
->>>>>>> 595be5c1
 Mouse.prototype._activateClickHats = function (x, y) {
     if (this.runtime.renderer) {
         var drawableID = this.runtime.renderer.pick(x, y);
@@ -55,7 +37,7 @@
  * Mouse DOM event handler.
  * @param  {object} data Data from DOM event.
  */
-Mouse.prototype.postData = function(data) {
+Mouse.prototype.postData = function (data) {
     if (data.x) {
         this._x = data.x - data.canvasWidth / 2;
     }
